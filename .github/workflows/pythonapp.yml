name: Unit tests

on: [push]

jobs:
  build:

    runs-on: ubuntu-latest

    steps:
    - uses: actions/checkout@v1
    - name: Set up Python 3.7
      uses: actions/setup-python@v1
      with:
        python-version: 3.7
    - uses: actions/cache@v1
      with :
        path: ~/.cache/pip
        key: ${{ runner.os }}-pip-${{ hashFiles('**/requirements.txt') }}
        restore-keys: |
          ${{ runner.os }}-pip-
    - name: Install MPI
      run: sudo apt-get install openmpi-bin libopenmpi-dev
    - name: Install NEURON
      run: |
        wget https://neuron.yale.edu/ftp/neuron/versions/v7.7/7.7.2/nrn-7.7.2.x86_64-linux-py-37-36-35-27.deb
        sudo dpkg -i nrn-7.7.2.x86_64-linux-py-37-36-35-27.deb
        export PYTHONPATH=/usr/local/nrn/lib/python
        # python -c "help('modules')"
        # echo "PYTHONPATH=$PYTHONPATH"
        # echo "/usr/local/nrn contains:"
        # ls /usr/local/nrn
    - name: Install dependencies
      run: |
        python -m pip install --upgrade pip
        pip install -r requirements.txt
<<<<<<< HEAD
        pip install coverage
    - name: Run unittests and code coverage
=======
        pip install -e .  # Install snudda as package on the build system.
    - name: Test with unittest
>>>>>>> 63d67950
      run: |
        coverage run -m unittest discover -v -s ./tests
        coverage xml
    - uses: codecov/codecov-action@v1
      with:
        token: ${{ secrets.CODECOV_TOKEN }}<|MERGE_RESOLUTION|>--- conflicted
+++ resolved
@@ -34,13 +34,9 @@
       run: |
         python -m pip install --upgrade pip
         pip install -r requirements.txt
-<<<<<<< HEAD
         pip install coverage
+        pip install -e .  # Install snudda as package on the build system.
     - name: Run unittests and code coverage
-=======
-        pip install -e .  # Install snudda as package on the build system.
-    - name: Test with unittest
->>>>>>> 63d67950
       run: |
         coverage run -m unittest discover -v -s ./tests
         coverage xml
