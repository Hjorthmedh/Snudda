--- conflicted
+++ resolved
@@ -1,10 +1,5 @@
 import numpy as np
-<<<<<<< HEAD
 from snudda.load import SnuddaLoad
-=======
-from .load import SnuddaLoad
->>>>>>> d7ae3da6
-
 
 class SnuddaExportConnectionMatrix(object):
 
