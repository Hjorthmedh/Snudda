--- conflicted
+++ resolved
@@ -1,7 +1,3 @@
 from .core import Snudda
 
-<<<<<<< HEAD
 __version__ = "1.0.3"
-=======
-__version__ = "1.0.2"
->>>>>>> faf4dd4f
