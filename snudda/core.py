--- conflicted
+++ resolved
@@ -472,11 +472,7 @@
                     mech_dir = os.path.realpath(snudda_path.snudda_parse_path(os.path.join("$DATA", "neurons",
                                                                                            "mechanisms_ptr")))
         if not os.path.exists("x86_64") and not os.path.exists("nrnmech.dll"):
-<<<<<<< HEAD
-            print("Running "'"nrnivmodl mechanisms"'"...")
-            os.system('nrnivmodl mechanisms')
-            from neuron import h
-=======
+
             if pc.id() == 0:
                 # Only run this on master node
                 print(f"Running on master node:  nrnivmodl {mech_dir}")
@@ -486,23 +482,18 @@
 
             pc.barrier()
 
->>>>>>> d9e8511a
             if os.path.exists("nrnmech.dll"):
                 h.nrn_load_dll("nrnmech.dll")
             elif os.path.exists("x86_64"):
                 h.nrn_load_dll("x86_64/.libs/libnrnmech.so")
             else:
-<<<<<<< HEAD
-                print("Could not find compiled mechanisms. Compile using "'"nrnivmodl mechanisms"'" and retry simulation.")
-                os.sys.exit(-1)
-=======
+
                 print(f"Could not find compiled mechanisms. Compile using 'nrnivmodl {mech_dir}' "
                       f"and retry simulation.")
                 os.sys.exit(-1)
 
         else:
             print("NEURON mechanisms already compiled, make sure you have the correct version of NEURON modules.")
->>>>>>> d9e8511a
 
         save_dir = os.path.join(os.path.dirname(network_file), "simulation")
 
