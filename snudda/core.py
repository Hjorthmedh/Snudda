#!/usr/bin/env python3

# A wrapper script for the touch detection algorithm
#
# Usage:
#
# snudda init <networkPath> --size XXX
# -- Creates an a json config file
#
# snudda place <networkPath>
# -- Cell placement within volumes specified
#
# snudda detect <networkPath> [--hvsize hyperVoxelSize]
# -- Touch detection of putative synapses
#
# snudda prune <networkPath> [--mergeonly]
# -- Prune the synapses
#
# snudda input <networkPath> [--input yourInputConfig]
#
# snudda export <networkPath>
# -- Export to SONATA format (optional)
#
# snudda simulate <networkPath>
#
# snudda analyse <networkPath>
#
#
# snudda help me

# Johannes Hjorth, Royal Institute of Technology (KTH)
# Human Brain Project 2019

#
# This open source software code was developed in part or in whole in
# the Human Brain Project, funded from the European Union’s Horizon
# 2020 Framework Programme for Research and Innovation under Specific
# Grant Agreements No. 720270 and No. 785907 (Human Brain Project SGA1
# and SGA2).
#


import os
import sys
import timeit
import numpy as np
import zmq
import pkg_resources

def get_data_file(*dirs):
  path = os.path.join("data", *dirs)
  if not pkg_resources.resource_exists(__package__, path):
    raise FileNotFoundError("Data file '{}' not found".format(path))
  return pkg_resources.resource_filename(__package__, path)

class Snudda(object):

  ############################################################################

  def __init__(self,networkPath):

    if(networkPath[-1] == "/"):
      self.networkPath = networkPath[:-1]
    else:
      self.networkPath = networkPath

    # Add current dir to python path
    sys.path.append(os.getcwd())

    self.start = timeit.default_timer()

  ############################################################################

  def helpInfo(self,args):
    from .snudda_help import snudda_help_text
    print(snudda_help_text())


  ############################################################################

  def initConfig(self,args):
    # self.networkPath = args.path
    print("Creating config file")
    print("Network path: " + str(self.networkPath))

    assert args.size is not None, \
      "You need to speicfy --size when initialising config for network2"

    from .init import SnuddaInit
    structDef = { "Striatum" : args.size,
                  "GPe" : 0,
                  "GPi" : 0,
                  "SNr" : 0,
                  "STN" : 0,
                  "Cortex" : 0,
                  "Thalamus" : 0}
    # Cortex and thalamus axons disabled right now, set to 1 to include one

    if not args.overwrite:
      assert not os.path.exists(self.networkPath), \
        "Network path " + str(self.networkPath) + " already exists" \
        + " (aborting to prevent accidental overwriting)"

    self.makeDirIfNeeded(self.networkPath)

    nChannels = args.nchannels

    configFile = self.networkPath + "/network-config.json"
    SnuddaInit(structDef=structDef,
               configName=configFile,
               nChannels=nChannels)

    if(args.size > 1e5):
      print("Make sure there is enough disk space in " + str(self.networkPath))
      print("Large networks take up ALOT of space")


  ############################################################################

  def placeNeurons(self,args):
    # self.networkPath = args.path
    print("Placing neurons")
    print("Network path: " + str(self.networkPath))


    configFile = self.networkPath + "/network-config.json"
    positionFile = self.networkPath + "/network-neuron-positions.hdf5"
    logFileName = self.networkPath + "/log/logFile-place-neurons.txt"

    self.setupLogFile(logFileName) # sets self.logFile
    self.setupParallel() # sets self.dView and self.lbView

    from .place import SnuddaPlace

    if(args.h5legacy):
      h5libver = "earliest"
    else:
      h5libver = "latest" # default

    npn = SnuddaPlace(config_file=configFile,
                      logFile=self.logFile,
                      verbose=True,
                      dView=self.dView,
                      h5libver=h5libver)

    npn.writeDataHDF5(positionFile)

    self.stopParallel()
    self.closeLogFile()


  ############################################################################

  def touchDetection(self,args):
    # self.networkPath = args.path
    print("Touch detection")
    print("Network path: " + str(self.networkPath))

    if(args.hvsize is not None):
      hyperVoxelSize = int(args.hvsize)
    else:
      hyperVoxelSize = 100

    if(args.volumeID is not None):
      volumeID = args.volumeID
    else:
      volumeID = None

    logDir = self.networkPath + "/log"

    configFile = self.networkPath + "/network-config.json"
    positionFile = self.networkPath + "/network-neuron-positions.hdf5"
    logFileName = self.networkPath + "/log/logFile-touch-detection.txt"
    saveFile = self.networkPath + "/voxels/network-putative-synapses.hdf5"


    voxelDir = self.networkPath + "/voxels"
    self.makeDirIfNeeded(voxelDir)

    self.setupLogFile(logFileName) # sets self.logFile
    self.setupParallel() # sets self.dView and self.lbView

    if(args.h5legacy):
      h5libver = "earliest"
    else:
      h5libver = "latest" # default

    from .detect import SnuddaDetect

    if(args.cont):
      # Continue previous run
      print("Continuing previous touch detection")

      ncv = SnuddaDetect(configFile=configFile,
                         positionFile=positionFile,
                         logFile=self.logFile,
                         saveFile=saveFile,
                         SlurmID=self.SlurmID,
                         volumeID=volumeID,
                         rc=self.rc,
                         hyperVoxelSize=hyperVoxelSize,
                         h5libver=h5libver,
                         restartDetectionFlag=False)


    else:
      ncv = SnuddaDetect(configFile=configFile,
                         positionFile=positionFile,
                         logFile=self.logFile,
                         saveFile=saveFile,
                         SlurmID=self.SlurmID,
                         volumeID=volumeID,
                         rc=self.rc,
                         h5libver=h5libver,
                         hyperVoxelSize=hyperVoxelSize)

    self.stopParallel()
    self.closeLogFile()

  ############################################################################

  def pruneSynapses(self,args):
    # self.networkPath = args.path
    print("Prune synapses")
    print("Network path: " + str(self.networkPath))

    from .prune import SnuddaPrune

    logFileName = self.networkPath + "/log/logFile-synapse-pruning.txt"

    workLog = self.networkPath + "/log/network-detect-worklog.hdf5"

    self.setupLogFile(logFileName) # sets self.logFile
    self.setupParallel() # sets self.dView and self.lbView

    # Optionally set this
    scratchPath = None

    if(args.mergeonly):
      preMergeOnly = True
    else:
      preMergeOnly = False

    print("preMergeOnly : " + str(preMergeOnly))

    if(args.h5legacy):
      h5libver = "earliest"
    else:
      h5libver = "latest" # default

    ncvp = SnuddaPrune(workHistoryFile=workLog,
                       logFile=self.logFile,
                       logFileName=logFileName,
                       dView=self.dView, lbView=self.lbView,
                       scratchPath=scratchPath,
                       h5libver=h5libver,
                       preMergeOnly=preMergeOnly)

    self.stopParallel()
    self.closeLogFile()


  ############################################################################

  def setupInput(self,args):

    from .input import SnuddaInput

    print("Setting up inputs, assuming input.json exists")
    logFileName = self.networkPath + "/log/logFile-setup-input.log"
    self.setupLogFile(logFileName) # sets self.logFile
    self.setupParallel() # sets self.dView and self.lbView

    if "input" in args:
      inputConfig = args.input
    else:
      inputConfig = self.networkPath + "/input.json"

    if(not os.path.isfile(inputConfig)):
      print("Missing input config file: " + str(inputConfig))
      return

    if(args.networkFile):
      networkFile = args.networkFile
    else:
      networkFile = self.networkPath \
        + "/network-pruned-synapses.hdf5"

    if(args.inputFile):
      spikeFile = args.inputFile
    else:
      spikeFile = self.networkPath + "/input-spikes.hdf5"

    if(args.time):
      inputTime = args.time

    print("Writing input spikes to " + spikeFile)

    ni = SnuddaInput(inputConfigFile=inputConfig,
                     HDF5networkFile=networkFile,
                     spikeDataFileName=spikeFile,
                     time=inputTime,
                     logFile=self.logFile)

    self.stopParallel()
    self.closeLogFile()

  ############################################################################

  def exportToSONATA(self,args):

    from ConvertNetwork import ConvertNetwork

    print("Exporting to SONATA format")
    print("Network path: " + str(self.networkPath))

    if(args.networkFile):
      networkFile = args.networkFile
    else:
      networkFile = self.networkPath \
        + "/network-pruned-synapses.hdf5"

    if(args.inputFile):
      inputFile = args.inputFile
    else:
      inputFile = self.networkPath + "/input-spikes.hdf5"


    outDir = self.networkPath + "/SONATA/"

    cn = ConvertNetwork(networkFile=networkFile,
                        inputFile=inputFile,
                        outDir=outDir)

  ############################################################################

  def simulate(self,args):

    from .simulate import SnuddaSimulate
    
    if(args.networkFile):
      networkFile = args.networkFile
    else:
      networkFile = self.networkPath \
        + "/network-pruned-synapses.hdf5"

    if(args.inputFile):
      inputFile = args.inputFile
    else:
      inputFile = self.networkPath + "/input-spikes.hdf5"

    self.makeDirIfNeeded(self.networkPath + "/simulation")

    print("Using input file " + inputFile)

    #nWorkers = args.ncores
    #print("Using " + str(nWorkers) + " workers for neuron")

    # Problems with nested symbolic links when the second one is a relative
    # path going beyond the original base path
    if(args.mechDir is None):
      mechDir = os.path.dirname(networkFile) + "/mechanisms"
<<<<<<< HEAD
=======

      # !!! problem with paths, testing to create mechanism dir in current dir
      mechDir = "mechanisms"
>>>>>>> ce34f2fb
      
      if(not os.path.exists(mechDir)):
        mDir = os.path.dirname(__file__) + "/data/cellspecs/mechanisms"
        os.symlink(mDir,mechDir)
    else:
      mechDir = args.mechDir

    # !!! These are saved in current directory x86_64
    # --- problem since nrnivmodl seems to want a relative path...

    makeModsStr = "nrnivmodl " +  mechDir
    if(not os.path.exists('x86_64')):
      print("Please first run: " + makeModsStr)
      exit(-1)
      # I was having problems when running nrnivmodl in the script, but
      # running it manually in bash works... WHY?!!
      
    # os.system(makeModsStr)

    saveDir = os.path.dirname(networkFile) + "/simulation/"

    if(not os.path.exists(saveDir)):
      print("Creating directory " + saveDir)
      os.makedirs(saveDir, exist_ok=True)

    # Get the SlurmID, used in default file names
    SlurmID = os.getenv('SLURM_JOBID')
  
    if(SlurmID is None):
      SlurmID = str(666)


    print("args: " + str(args))
    
    if(args.voltOut is not None):
      # Save neuron voltage
      if(args.voltOut == "default"):
        voltFile = saveDir + 'network-voltage-' + SlurmID + '.csv'
      else:
        voltFile = args.voltOut
    else:
      voltFile = None
    
    if(args.spikesOut is None or args.spikesOut == "default"):
      spikesFile = saveDir + 'network-output-spikes-' + SlurmID + '.txt'
    else:
      spikesFile = args.spikesOut
      
    disableGJ = args.disableGJ
    if(disableGJ):
      print("!!! WE HAVE DISABLED GAP JUNCTIONS !!!")
      
    logFile = os.path.dirname(networkFile) \
      + "/log/network-simulation-log.txt"

    logDir = os.path.dirname(networkFile) + "/log"
    if(not os.path.exists(logDir)):
      print("Creating directory " + logDir)
      os.makedirs(logDir, exist_ok=True)
    
    
    from mpi4py import MPI # This must be imported before neuron, to run parallel
    from neuron import h, gui
      
    pc = h.ParallelContext()
    
    sim = SnuddaSimulate(networkFile=networkFile,
                         inputFile=inputFile,
                         disableGapJunctions=disableGJ,
                         logFile=logFile,
                         verbose=args.verbose)

    sim.addExternalInput()
    sim.checkMemoryStatus()

    if(voltFile is not None):
      sim.addRecording(sideLen=None) # Side len let you record from a subset
      #sim.addRecordingOfType("dSPN",5) # Side len let you record from a subset

    tSim = args.time*1000 # Convert from s to ms for Neuron simulator

    sim.checkMemoryStatus()  
    print("Running simulation for " + str(tSim) + " ms.")
    sim.run(tSim) # In milliseconds

    print("Simulation done, saving output")
    if(spikesFile is not None):
      sim.writeSpikes(spikesFile)
    
    if(voltFile is not None):
      sim.writeVoltage(voltFile)

    stop = timeit.default_timer()
    if(sim.pc.id() == 0):
      print("Program run time: " + str(stop - start ))

    # sim.plot()
    exit(0)

    
    #cmdStr = "nrnivmodl " + mechDir + " && mpiexec -n " + str(nWorkers) + " -map-by socket:OVERSUBSCRIBE python3 " + os.path.dirname(__file__) + " simulate.py " + networkFile + " " + inputFile + " --time " + str(args.time)

    #if(args.voltOut is not None):
    #  cmdStr += " --voltOut " + args.voltOut

    #os.system(cmdStr)

  ############################################################################

  def analyse(self,args):

    print("Add analysis code here, see Network_analyse.py")

  ############################################################################

  def setupParallel(self):
    self.SlurmID = os.getenv('SLURM_JOBID')

    if(self.SlurmID is None):
      self.SlurmID = self.nextRunID()
    else:
      self.SlurmID = int(self.SlurmID)

    self.logFile.write("Using SlurmID: " + str(self.SlurmID))

    if(os.getenv('IPYTHON_PROFILE') is not None):

      self.logFile.write('Creating ipyparallel client\n')

      from ipyparallel import Client
      #self.rc = Client(profile=os.getenv('IPYTHON_PROFILE'),
      #            # sshserver='127.0.0.1',
      #            debug=False)

      ufile = os.getenv('IPYTHONDIR') + "/profile_" \
              + os.getenv('IPYTHON_PROFILE') \
              + "/security/ipcontroller-client.json"
      self.rc = Client(url_file=ufile, timeout=120, debug=False)

      self.logFile.write('Client IDs: ' + str(self.rc.ids))

      # http://davidmasad.com/blog/simulation-with-ipyparallel/
      # http://people.duke.edu/~ccc14/sta-663-2016/19C_IPyParallel.html
      self.dView = self.rc.direct_view(targets='all') # rc[:] # Direct view into clients
      self.lbView = self.rc.load_balanced_view(targets='all')

      # Define nc globally
      # self.dView.execute("nc = None",block=True)
    else:
      self.logFile.write("No IPYTHON_PROFILE enviroment variable set, running in serial")
      self.dView = None
      self.lbView = None
      self.rc = None

  ############################################################################

  def stopParallel(self):

    # Disable this function, keep the pool running for now
    return

    if(self.rc is not None):
      print("Stopping ipyparallel")
      self.rc.shutdown(hub=True)

  ############################################################################

  def setupLogFile(self, logFileName):
    dataDir = os.path.dirname(logFileName)

    self.makeDirIfNeeded(dataDir)

    try:
      self.logFile = open(logFileName,'w')
      self.logFile.write('Starting log file\n')
    except:
      print("Unable to set up log file " + str(logFileName))

  ############################################################################

  def closeLogFile(self):

    stop = timeit.default_timer()

    print("\nProgram run time: " + str(stop - self.start ))

    self.logFile.write("Program run time: " + str(stop - self.start))
    self.logFile.write("End of log. Closing file.")
    self.logFile.close()

  ##############################################################################


  def nextRunID(self):

    import pickle

    runIDfile = ".runID.pickle"

    try:
      if(os.path.isfile(runIDfile)):

        with open(runIDfile,'rb') as f:
          runID = pickle.load(f)
          nextID = int(np.ceil(np.max(runID)) + 1)

        runID.append(nextID)

        with open(runIDfile,'wb') as f:
          pickle.dump(runID,f,-1)

      else:

        with open(runIDfile,'wb') as f:
          nextID = 1
          runID = [1]
          pickle.dump(runID,f,-1)

    except Exception as e:
      import traceback
      tstr = traceback.format_exc()
      print(tstr)

      print("Problem reading .runID.pickle file, setting runID to 0")
      import pdb
      pdb.set_trace()
      return 0

    print("Using runID = " + str(nextID))

    return nextID

############################################################################

  def makeDirIfNeeded(self,dirPath):

    if(not os.path.exists(dirPath)):
      print("Creating missing directory " + dirPath)
      os.makedirs(dirPath)

##############################################################################


if __name__ == "__main__":

  # This is fix to handle if user calles python from within neuron
  import sys
  if('-python' in sys.argv):
    print("Network_simulate.py called through nrniv, fixing arguments")
    pythonidx = sys.argv.index('-python')
    if(len(sys.argv) > pythonidx):
      sys.argv = sys.argv[pythonidx+1:]

  
  from .cli import snudda_cli
  snudda_cli()<|MERGE_RESOLUTION|>--- conflicted
+++ resolved
@@ -360,12 +360,9 @@
     # path going beyond the original base path
     if(args.mechDir is None):
       mechDir = os.path.dirname(networkFile) + "/mechanisms"
-<<<<<<< HEAD
-=======
 
       # !!! problem with paths, testing to create mechanism dir in current dir
       mechDir = "mechanisms"
->>>>>>> ce34f2fb
       
       if(not os.path.exists(mechDir)):
         mDir = os.path.dirname(__file__) + "/data/cellspecs/mechanisms"
