#!/bin/bash -l
#SBATCH -t 0-23:59:00
#SBATCH --time-min=11:59:00
#SBATCH -J SnuddaLARGE
#SBATCH -A 2019-3-644
#SBATCH -o save/output-runSnudda.o%j
#SBATCH -e save/error-runSnudda.e%j
#SBATCH --nodes=1-4
#SBATCH --ntasks-per-node=24

# --- Tegner has 24 cores per node

# Run projinfo if you need to see which project for the allocation

# Use Tegner_setupInput.sh to setup anaconda on Tegner

HOST=$(hostname -s | cut -d'-' -f1)
L=/cfs/klemming/nobackup/${USER:0:1}/$USER/local/$HOST

export PATH=$L/bin:$PATH
export LD_LIBRARY_PATH=$L/lib:$LD_LIBRARY_PATH
export PYTHONPATH=$L/lib/python3.7/site-packages:$PYTHONPATH

# Snudda bin gets installed here
export PATH=$HOME/.local/bin:$PATH

module load anaconda/py37/5.0.1

# Changed to using the .ipython in current dir -- changed back to homedir
#export IPYTHONDIR="$HOME/.ipython"
export IPYTHONDIR="/afs/pdc.kth.se/home/${USER:0:1}/$USER/.ipython"
#export IPYTHONDIR=$(pwd -P)"/.ipython"
<<<<<<< HEAD

# !!! OBS, you need to have done a dev installation using the line below:
echo "You need to have done the following:"
echo "pip install --user -e .[dev]"

# Delete the old .ipython directory
#echo "Removing old .ipython directory"
#rm -r $IPYTHONDIR



=======

# Delete the old .ipython directory
#echo "Removing old .ipython directory"
#rm -r $IPYTHONDIR

# We assume this is run from the example directory
#pushd ../..
#pip install --user -e .[dev]
#popd


>>>>>>> 7f1030b9
export IPYTHON_PROFILE=mpi

export PYTHONPATH="$PYTHONPATH:/cfs/klemming/nobackup/"${USER:0:1}"/$USER/Snudda/"

#.. Let's try to run on infiniband connection
srun -n $SLURM_NTASKS ./Tegner_runSnudda.sh

echo "exiting submit script"


# source deactivate<|MERGE_RESOLUTION|>--- conflicted
+++ resolved
@@ -30,7 +30,6 @@
 #export IPYTHONDIR="$HOME/.ipython"
 export IPYTHONDIR="/afs/pdc.kth.se/home/${USER:0:1}/$USER/.ipython"
 #export IPYTHONDIR=$(pwd -P)"/.ipython"
-<<<<<<< HEAD
 
 # !!! OBS, you need to have done a dev installation using the line below:
 echo "You need to have done the following:"
@@ -41,20 +40,6 @@
 #rm -r $IPYTHONDIR
 
 
-
-=======
-
-# Delete the old .ipython directory
-#echo "Removing old .ipython directory"
-#rm -r $IPYTHONDIR
-
-# We assume this is run from the example directory
-#pushd ../..
-#pip install --user -e .[dev]
-#popd
-
-
->>>>>>> 7f1030b9
 export IPYTHON_PROFILE=mpi
 
 export PYTHONPATH="$PYTHONPATH:/cfs/klemming/nobackup/"${USER:0:1}"/$USER/Snudda/"
