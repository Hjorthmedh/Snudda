--- conflicted
+++ resolved
@@ -809,12 +809,8 @@
                     
                     if "num_inputs" in input_inf:
                         csv_spikes = csv_spikes[:input_inf["num_inputs"]]
-<<<<<<< HEAD
                         rng_num_inputs = np.random.default_rng()
-                        
-=======
-                        rng_num_inputs = np.random.default_rng()    
->>>>>>> fec27c8f
+
                     num_spike_trains = len(csv_spikes)
                     
                     
