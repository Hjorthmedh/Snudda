#!/usr/bin/env python3

# A wrapper script for the touch detection algorithm
#
# Usage:
#
# snudda init <networkPath> --size XXX
# -- Creates an a json config file
#
# snudda place <networkPath>
# -- Cell placement within volumes specified
#
# snudda detect <networkPath> [--hvsize hyperVoxelSize]
# -- Touch detection of putative synapses
#
# snudda prune <networkPath> [--mergeonly]
# -- Prune the synapses
#
# snudda input <networkPath> [--input yourInputConfig]
#
# snudda export <networkPath>
# -- Export to SONATA format (optional)
#
# snudda simulate <networkPath>
#
# snudda analyse <networkPath>
#
#
# snudda help me

# Johannes Hjorth, Royal Institute of Technology (KTH)
# Human Brain Project 2019

#
# This open source software code was developed in part or in whole in
# the Human Brain Project, funded from the European Union’s Horizon
# 2020 Framework Programme for Research and Innovation under Specific
# Grant Agreements No. 720270 and No. 785907 (Human Brain Project SGA1
# and SGA2).
#


import os
import sys
import timeit
import numpy as np
import zmq

class Snudda(object):

  ############################################################################
  
  def __init__(self,networkPath):

    if(networkPath[-1] == "/"):
      self.networkPath = networkPath[:-1]
    else:
      self.networkPath = networkPath
      
    # Add current dir to python path
    sys.path.append(os.getcwd())
    
    self.start = timeit.default_timer()

  ############################################################################

  def helpInfo(self,args):

    helpFile = "snudda_help.txt"
    os.path.exists(helpFile)

    with open(helpFile,"r") as f:
      for row in f:
        print(row,end="")
    
  
  ############################################################################
  
  def initConfig(self,args):
    # self.networkPath = args.path
    print("Creating config file")
    print("Network path: " + str(self.networkPath))

    assert args.size is not None, \
      "You need to speicfy --size when initialising config for network2"
    
    from snudda_init import SnuddaInit
    structDef = { "Striatum" : args.size,
                  "GPe" : 0,
                  "GPi" : 0,
                  "SNr" : 0,
                  "STN" : 0,
                  "Cortex" : 0,
                  "Thalamus" : 0}
    # Cortex and thalamus axons disabled right now, set to 1 to include one

    if not args.overwrite:
      assert not os.path.exists(self.networkPath), \
        "Network path " + str(self.networkPath) + " already exists" \
        + " (aborting to prevent accidental overwriting)"

    self.makeDirIfNeeded(self.networkPath)

    nChannels = args.nchannels
      
    configFile = self.networkPath + "/network-config.json"
    SnuddaInit(structDef=structDef,
               configName=configFile,
               nChannels=nChannels)

    if(args.size > 1e5):
      print("Make sure there is enough disk space in " + str(self.networkPath))
      print("Large networks take up ALOT of space")

    
  ############################################################################

  def placeNeurons(self,args):
    # self.networkPath = args.path
    print("Placing neurons")
    print("Network path: " + str(self.networkPath))    


    configFile = self.networkPath + "/network-config.json"
    positionFile = self.networkPath + "/network-neuron-positions.hdf5"
    logFileName = self.networkPath + "/log/logFile-place-neurons.txt"

    self.setupLogFile(logFileName) # sets self.logFile
    self.setupParallel() # sets self.dView and self.lbView

    from snudda_place import SnuddaPlace

    if(args.h5legacy):
      h5libver = "earliest"
    else:
      h5libver = "latest" # default
      
    npn = SnuddaPlace(config_file=configFile,
                      logFile=self.logFile,
                      verbose=True,
                      dView=self.dView,
                      h5libver=h5libver)

    npn.writeDataHDF5(positionFile)

    self.stopParallel()
    self.closeLogFile()

    
  ############################################################################
    
  def touchDetection(self,args):
    # self.networkPath = args.path
    print("Touch detection")
    print("Network path: " + str(self.networkPath))

    if(args.hvsize is not None):
      hyperVoxelSize = int(args.hvsize)
    else:
      hyperVoxelSize = 100

    if(args.volumeID is not None):
      volumeID = args.volumeID
    else:
      volumeID = None

    logDir = self.networkPath + "/log"
    
    configFile = self.networkPath + "/network-config.json"
    positionFile = self.networkPath + "/network-neuron-positions.hdf5"
    logFileName = self.networkPath + "/log/logFile-touch-detection.txt"
    saveFile = self.networkPath + "/voxels/network-putative-synapses.hdf5"

    
    voxelDir = self.networkPath + "/voxels"
    self.makeDirIfNeeded(voxelDir)
    
    self.setupLogFile(logFileName) # sets self.logFile
    self.setupParallel() # sets self.dView and self.lbView

    if(args.h5legacy):
      h5libver = "earliest"
    else:
      h5libver = "latest" # default
    
    from snudda_detect import SnuddaDetect
    
    if(args.cont):
      # Continue previous run
      print("Continuing previous touch detection")
      
      ncv = SnuddaDetect(configFile=configFile,
                         positionFile=positionFile,
                         logFile=self.logFile,
                         saveFile=saveFile,
                         SlurmID=self.SlurmID,
                         volumeID=volumeID,
                         rc=self.rc,
                         hyperVoxelSize=hyperVoxelSize,
                         h5libver=h5libver,
                         restartDetectionFlag=False)
      
      
    else:
      ncv = SnuddaDetect(configFile=configFile,
                         positionFile=positionFile,
                         logFile=self.logFile,
                         saveFile=saveFile,
                         SlurmID=self.SlurmID,
                         volumeID=volumeID,
                         rc=self.rc,
                         h5libver=h5libver,
                         hyperVoxelSize=hyperVoxelSize)
      
    self.stopParallel()
    self.closeLogFile()

  ############################################################################
    
  def pruneSynapses(self,args):
    # self.networkPath = args.path
    print("Prune synapses")
    print("Network path: " + str(self.networkPath))

    from snudda_prune import SnuddaPrune

    logFileName = self.networkPath + "/log/logFile-synapse-pruning.txt"

    workLog = self.networkPath + "/log/network-detect-worklog.hdf5" 
    
    self.setupLogFile(logFileName) # sets self.logFile
    self.setupParallel() # sets self.dView and self.lbView

    # Optionally set this
    scratchPath = None

    if(args.mergeonly):
      preMergeOnly = True
    else:
      preMergeOnly = False

    print("preMergeOnly : " + str(preMergeOnly))

    if(args.h5legacy):
      h5libver = "earliest"
    else:
      h5libver = "latest" # default
    
    ncvp = SnuddaPrune(workHistoryFile=workLog,
                       logFile=self.logFile,
                       logFileName=logFileName,
                       dView=self.dView, lbView=self.lbView,
                       scratchPath=scratchPath,
                       h5libver=h5libver,
                       preMergeOnly=preMergeOnly)
    
    self.stopParallel()
    self.closeLogFile()
   

  ############################################################################

  def setupInput(self,args):

    from snudda_input import SnuddaInput
    
    print("Setting up inputs, assuming input.json exists")
    logFileName = self.networkPath + "/log/logFile-setup-input.log"
    self.setupLogFile(logFileName) # sets self.logFile
    self.setupParallel() # sets self.dView and self.lbView
    
    if "input" in args:
      inputConfig = args.input
    else:
      inputConfig = self.networkPath + "/input.json"

    if(not os.path.isfile(inputConfig)):
      print("Missing input config file: " + str(inputConfig))
      return

    if(args.networkFile):
      networkFile = args.networkFile
    else:
      networkFile = self.networkPath \
        + "/network-pruned-synapses.hdf5"

    if(args.inputFile):
      spikeFile = args.inputFile
    else:
      spikeFile = self.networkPath + "/input-spikes.hdf5"

    if(args.time):
      inputTime = args.time

    print("Writing input spikes to " + spikeFile)
      
    ni = SnuddaInput(inputConfigFile=inputConfig,
                     HDF5networkFile=networkFile,
                     spikeDataFileName=spikeFile,
                     time=inputTime,
                     logFile=self.logFile)

    self.stopParallel()
    self.closeLogFile()
    
  ############################################################################

  def exportToSONATA(self,args):

    from ConvertNetwork import ConvertNetwork
    
    print("Exporting to SONATA format")
    print("Network path: " + str(self.networkPath))

    if(args.networkFile):
      networkFile = args.networkFile
    else:
      networkFile = self.networkPath \
        + "/network-pruned-synapses.hdf5"

    if(args.inputFile):
      inputFile = args.inputFile
    else:
      inputFile = self.networkPath + "/input-spikes.hdf5"


    outDir = self.networkPath + "/SONATA/"

    cn = ConvertNetwork(networkFile=networkFile,
                        inputFile=inputFile,
                        outDir=outDir)
    
  ############################################################################

  def simulate(self,args):

    if(args.networkFile):
      networkFile = args.networkFile
    else:
      networkFile = self.networkPath \
        + "/network-pruned-synapses.hdf5"

    if(args.inputFile):
      inputFile = args.inputFile
    else:
      inputFile = self.networkPath + "/input-spikes.hdf5"

    self.makeDirIfNeeded(self.networkPath + "/simulation")
      
    print("Using input file " + inputFile)

    nWorkers = args.ncores
    print("Using " + str(nWorkers) + " workers for neuron")
<<<<<<< HEAD

    if(args.mechDir is None):
      mechDir = "cellspecs/mechanisms"
    else:
      mechDir = args.mechDir
      
=======
    
    mechDir = "cellspecs/mechanisms"
>>>>>>> 235f587a
    cmdStr = "nrnivmodl " + mechDir + " && mpiexec -n " + str(nWorkers) + " -map-by socket:OVERSUBSCRIBE python3 snudda_simulate.py " + networkFile + " " + inputFile + " --time " + str(args.time)

    if(args.voltOut is not None):
      cmdStr += " --voltOut " + args.voltOut

    os.system(cmdStr)
  
  ############################################################################
  
  def analyse(self,args):

    print("Add analysis code here, see Network_analyse.py")
    
  ############################################################################

  def setupParallel(self):
    self.SlurmID = os.getenv('SLURM_JOBID')

    if(self.SlurmID is None):
      self.SlurmID = self.nextRunID()
    else:
      self.SlurmID = int(self.SlurmID)
    
    self.logFile.write("Using SlurmID: " + str(self.SlurmID))

    if(os.getenv('IPYTHON_PROFILE') is not None):

      self.logFile.write('Creating ipyparallel client\n')
      
      from ipyparallel import Client
      #self.rc = Client(profile=os.getenv('IPYTHON_PROFILE'),
      #            # sshserver='127.0.0.1',
      #            debug=False)
      
      ufile = os.getenv('IPYTHONDIR') + "/profile_" \
              + os.getenv('IPYTHON_PROFILE') \
              + "/security/ipcontroller-client.json"
      self.rc = Client(url_file=ufile, timeout=120, debug=False)
      
      self.logFile.write('Client IDs: ' + str(self.rc.ids))

      # http://davidmasad.com/blog/simulation-with-ipyparallel/
      # http://people.duke.edu/~ccc14/sta-663-2016/19C_IPyParallel.html
      self.dView = self.rc.direct_view(targets='all') # rc[:] # Direct view into clients
      self.lbView = self.rc.load_balanced_view(targets='all')

      # Define nc globally
      # self.dView.execute("nc = None",block=True)
    else:
      self.logFile.write("No IPYTHON_PROFILE enviroment variable set, running in serial")
      self.dView = None
      self.lbView = None
      self.rc = None

  ############################################################################

  def stopParallel(self):

    # Disable this function, keep the pool running for now
    return
  
    if(self.rc is not None):
      print("Stopping ipyparallel")
      self.rc.shutdown(hub=True)

  ############################################################################
      
  def setupLogFile(self, logFileName):
    dataDir = os.path.dirname(logFileName)
    
    self.makeDirIfNeeded(dataDir)
      
    try:
      self.logFile = open(logFileName,'w')
      self.logFile.write('Starting log file\n')
    except:
      print("Unable to set up log file " + str(logFileName))
      
  ############################################################################

  def closeLogFile(self):

    stop = timeit.default_timer()

    print("\nProgram run time: " + str(stop - self.start ))

    self.logFile.write("Program run time: " + str(stop - self.start))
    self.logFile.write("End of log. Closing file.")
    self.logFile.close()   
    
  ##############################################################################


  def nextRunID(self):

    import pickle
    
    runIDfile = ".runID.pickle"

    try:
      if(os.path.isfile(runIDfile)):
      
        with open(runIDfile,'rb') as f:
          runID = pickle.load(f)
          nextID = int(np.ceil(np.max(runID)) + 1)

        runID.append(nextID)
        
        with open(runIDfile,'wb') as f:
          pickle.dump(runID,f,-1)

      else:
      
        with open(runIDfile,'wb') as f:
          nextID = 1
          runID = [1]
          pickle.dump(runID,f,-1)
        
    except Exception as e:
      import traceback
      tstr = traceback.format_exc()
      print(tstr)

      print("Problem reading .runID.pickle file, setting runID to 0")
      import pdb
      pdb.set_trace()
      return 0

    print("Using runID = " + str(nextID))
  
    return nextID
  
############################################################################

  def makeDirIfNeeded(self,dirPath):

    if(not os.path.exists(dirPath)):
      print("Creating missing directory " + dirPath)
      os.makedirs(dirPath)

##############################################################################


if __name__ == "__main__":

  import argparse
  parser = argparse.ArgumentParser(description="Microcircuit generation")
  parser.add_argument("action", choices=["init","place","detect",
                                         "prune","input","export","analyse","convert","simulate","help"],
                      help="Action to do")
  parser.add_argument("path", help="Storage path for network files")
  parser.add_argument("--size",type=int,help="Number of neurons",
                      default=None)
  parser.add_argument("-cont", "--cont",help="Continue partial touch detection",
                      action="store_true")
  parser.add_argument("-hvsize", "--hvsize",help="Hyper voxel size, 100 good value for full striatum, for small runs, use smaller values to more evenly distribute the workload between workers")
  parser.add_argument("--volumeID", help="Specify volumeID for detection step")
  parser.add_argument("--mergeonly","--onlymerge", help="Only merge synapses in hyper voxels into a big file. Pre-processing to pruning, normally run before. This allows the user to run this separately.",action="store_true")
  parser.add_argument("--h5legacy",help="Use legacy hdf5 support",action="store_true")
  parser.add_argument("--profile",help="Run python cProfile",action="store_true")
  parser.add_argument("--nchannels",type=int,help="Number of functional channels in the structure, affects connectivity and input correlation",default=1)
  parser.add_argument("--input",help="Input json config file (for input setup)")
  parser.add_argument("--inputFile",help="Input hdf5 file (for simulation)")
  parser.add_argument("--networkFile", help="Network file, if not network-pruned-synapses.hdf5")
  parser.add_argument("--time",type=float,default=2.5,
                      help="Duration of simulation in seconds")
  parser.add_argument("--voltOut","--voltout",
                      default=None,
                      help="Name of voltage output file (csv)")
  parser.add_argument("--ncores", default=12,
                      help="Number of cores used for simulation")
  parser.add_argument("--overwrite",
                      help="Skips check if network directory already exists",
                      action="store_true")
<<<<<<< HEAD
  parser.add_argument("--mechDir", help="mechanism directory if not default",
                      default=None)
=======
>>>>>>> 235f587a
  
  args = parser.parse_args()
  
  if(args.path is not None):
    if(args.path[-1] == "/"):
      args.path = args.path[:-1]

  snudda = Snudda(args.path)
  
  actions = { "init" : snudda.initConfig,
              "place" : snudda.placeNeurons,
              "detect" : snudda.touchDetection,
              "prune" : snudda.pruneSynapses,
              "input" : snudda.setupInput,
              "export" : snudda.exportToSONATA,
              "convert" : snudda.exportToSONATA,
              "analyse" : snudda.analyse,
              "simulate" : snudda.simulate,
              "help" : snudda.helpInfo}

  
  
  if(args.profile):
    profFile = "profile-"+args.action+".prof"
    print("Saving profile data to: " + profFile)
    import cProfile
    cProfile.run("actions[args.action](args)", profFile)

    # To analyse profile data:
    import pstats
    from pstats import SortKey
    p = pstats.Stats(profFile)
    p.strip_dirs().sort_stats(SortKey.CUMULATIVE).print_stats(30)
    
  else:
    # Performing the requested action
    actions[args.action](args)<|MERGE_RESOLUTION|>--- conflicted
+++ resolved
@@ -351,17 +351,12 @@
 
     nWorkers = args.ncores
     print("Using " + str(nWorkers) + " workers for neuron")
-<<<<<<< HEAD
-
+    
     if(args.mechDir is None):
       mechDir = "cellspecs/mechanisms"
     else:
       mechDir = args.mechDir
       
-=======
-    
-    mechDir = "cellspecs/mechanisms"
->>>>>>> 235f587a
     cmdStr = "nrnivmodl " + mechDir + " && mpiexec -n " + str(nWorkers) + " -map-by socket:OVERSUBSCRIBE python3 snudda_simulate.py " + networkFile + " " + inputFile + " --time " + str(args.time)
 
     if(args.voltOut is not None):
@@ -536,11 +531,9 @@
   parser.add_argument("--overwrite",
                       help="Skips check if network directory already exists",
                       action="store_true")
-<<<<<<< HEAD
+
   parser.add_argument("--mechDir", help="mechanism directory if not default",
                       default=None)
-=======
->>>>>>> 235f587a
   
   args = parser.parse_args()
   
