--- conflicted
+++ resolved
@@ -13,14 +13,6 @@
 
 try:
     from sonata.circuit import File as SonataFile
-<<<<<<< HEAD
-    SONATA_AVAILABLE = True
-except ImportError:
-    SONATA_AVAILABLE = False
-
-
-@unittest.skipIf(not SONATA_AVAILABLE, "sonata module not installed")
-=======
     HAS_SONATA = True
 except ImportError:
     HAS_SONATA = False
@@ -29,7 +21,6 @@
 
 
 @unittest.skipUnless(HAS_SONATA, "Skipping SONATA tests because module is missing")
->>>>>>> 825d2194
 class TestSonata(unittest.TestCase):
 
     def setUp(self, create_network=True):
