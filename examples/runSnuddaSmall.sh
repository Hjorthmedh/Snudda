export IPYTHONDIR="`pwd`/.ipython"
export IPYTHON_PROFILE=Snudda_LOCAL

ipcluster start -n 4 --profile=$IPYTHON_PROFILE --ip=127.0.0.1&
sleep 20

simName=networks/small-run

#snudda init $simName --size 1760000
#snudda init $simName --size 100000
<<<<<<< HEAD
snudda init $simName --size 1000 --overwrite
=======
snudda init $simName --size 200 --overwrite
>>>>>>> 0da843c3

snudda place $simName --parallel
snudda detect $simName --volumeID Striatum --parallel
snudda prune $simName --parallel

<<<<<<< HEAD
echo "For now, just generate network. To do all, comment out the exit below"
exit


# Copy over template input, you might need to update the path here if not
# run from the examples directory
=======
# Copy over template input
>>>>>>> 0da843c3
cp -a ../snudda/data/input_config/input-tinytest-v9-freq-vectors.json $simName/input.json
echo "Make sure the input config file was found, otherwise provide your own"

# TODO, maybe use to get snudda base install dir:
# import inspect
# import snudda
# inspect.getfile(snudda) <--- can use this for path


# Uncomment this to generate input
snudda input $simName --input $simName/input.json --parallel

ipcluster stop

# Uncomment this to run simulation
# Remember you need to run "nrnivmodl data/cellspecs/mechanisms"
# first to create the mechanisms
mpiexec -n 6 snudda simulate $simName
<|MERGE_RESOLUTION|>--- conflicted
+++ resolved
@@ -8,26 +8,14 @@
 
 #snudda init $simName --size 1760000
 #snudda init $simName --size 100000
-<<<<<<< HEAD
 snudda init $simName --size 1000 --overwrite
-=======
-snudda init $simName --size 200 --overwrite
->>>>>>> 0da843c3
 
 snudda place $simName --parallel
 snudda detect $simName --volumeID Striatum --parallel
 snudda prune $simName --parallel
 
-<<<<<<< HEAD
-echo "For now, just generate network. To do all, comment out the exit below"
-exit
-
-
 # Copy over template input, you might need to update the path here if not
 # run from the examples directory
-=======
-# Copy over template input
->>>>>>> 0da843c3
 cp -a ../snudda/data/input_config/input-tinytest-v9-freq-vectors.json $simName/input.json
 echo "Make sure the input config file was found, otherwise provide your own"
 
