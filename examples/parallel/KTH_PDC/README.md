--- conflicted
+++ resolved
@@ -23,93 +23,4 @@
 sbatch Dardel_simulate.job
 ```
 
-You can find the generated network files and simulation in ```Snudda/examples/parallel/KTH_PDC/networks/test_10k```.
-
-<<<<<<< HEAD
-=======
-# Setting up Snudda on Beskow
-
-First create your miniconda environment on Beskow:
-
-Since git does not work on the compute nodes, first manually download Neuron:
-
-```
-mkdir /cfs/klemming/nobackup/${USER:0:1}/$USER/local/beskow
-pushd /cfs/klemming/nobackup/${USER:0:1}/$USER/local/beskow
-git clone https://github.com/neuronsimulator/nrn -b 8.0.0
-popd
-```
-
-Then to install Snudda and to compile NEURON run:
-
-```
-sbatch Beskow_install.job
-```
-
-Setup a symbolic link to your favourite mechanisms from the ```Snudda/examples/parallel```directory:
-
-```
-ln -s /cfs/klemming/nobackup/"${USER:0:1}"/$USER/Snudda/snudda/data/neurons/mechanisms
-```
-
-Then to run a Snudda simulation:
-
-```
-sbatch Beskow_simulate.job
-```
-
-If you need to change the installation path, then update the line: 
-```
-L=/cfs/klemming/nobackup/${USER:0:1}/$USER/local/$SNIC_RESOURCE
-```
-which exists in ```Beskow_install.sh```, ```Miniconda_install.sh``` and ```activate_miniconda.sh```.
-
-
-# Setting up Snudda on Tegner
-
-Log on to Tegner:
-```
-kinit --forwardable hjorth@NADA.KTH.SE
-ssh -X -o GSSAPIDelegateCredentials=yes -o GSSAPIKeyExchange=yes -o GSSAPIAuthentication=yes hjorth@tegner.pdc.kth.se
-```
-
-Get the latest version of Snudda:
-```
-git clone https://github.com/Hjorthmedh/Snudda.git
-```
-
-or
-
-```
-git clone git@github.com:Hjorthmedh/Snudda.git
-```
-
-In the ```Snudda/examples/parallel``` folder run:
-```
-./Tegner_install.sh
-```
-
-If you need to change the installation path, then you update the line: 
-```
-L=/cfs/klemming/nobackup/${USER:0:1}/$USER/local/$SNIC_RESOURCE
-```
-which exists in ```Tegner_install.sh```, ```Miniconda_install.sh```, ```activate_miniconda.sh```, ```Tegner_runSnudda.job```.
-
-## Test your Snudda installation on Tegner
-
-To generate a test network, in the ```Snudda/examples/parallel``` folder run:
-
-```
-sbatch Tegner_runSnudda.job
-```
-
-You can check the queueing of your job using 
-
-```squeue -u <yourusername>```
-
-When the job starts, Snudda log files will appear after a few minutes here:
-
-```ls -lrt ../../networks/TegnerNetwork/log```
-
-You can also find slurm log files in the ```Snudda/examples/parallel/save/``` folder
->>>>>>> 2040cbc2
+You can find the generated network files and simulation in ```Snudda/examples/parallel/KTH_PDC/networks/test_10k```.