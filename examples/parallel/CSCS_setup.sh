
module load cray-python
module load daint-mc
module swap PrgEnv-cray PrgEnv-gnu

<<<<<<< HEAD
pushd ~/
=======
pushd ~
>>>>>>> 74499164
python3 -m venv snudda_env

module rm cray-python

source snudda_env/bin/activate

MPICC=cc pip install mpi4py
pip install snudda
pip install numba
# salloc -C mc -A ich030 -n 1 -t 1:00:00
# srun -C mc -A ich030 -n 1 --ntasks-per-node=1 ./daint-snudda-venv-build.sh

popd<|MERGE_RESOLUTION|>--- conflicted
+++ resolved
@@ -3,11 +3,7 @@
 module load daint-mc
 module swap PrgEnv-cray PrgEnv-gnu
 
-<<<<<<< HEAD
 pushd ~/
-=======
-pushd ~
->>>>>>> 74499164
 python3 -m venv snudda_env
 
 module rm cray-python
